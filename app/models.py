import enum
import random
import uuid
from email.utils import formataddr
from typing import List, Tuple, Optional

import arrow
import bcrypt
from arrow import Arrow
from flask import url_for
from flask_login import UserMixin
from sqlalchemy import text, desc, CheckConstraint
from sqlalchemy.orm import deferred
from sqlalchemy_utils import ArrowType

from app import s3
from app.config import (
    MAX_NB_EMAIL_FREE_PLAN,
    URL,
    AVATAR_URL_EXPIRATION,
    JOB_ONBOARDING_1,
    JOB_ONBOARDING_2,
    JOB_ONBOARDING_4,
    LANDING_PAGE_URL,
    FIRST_ALIAS_DOMAIN,
    DISABLE_ONBOARDING,
    UNSUBSCRIBER,
)
from app.errors import AliasInTrashError
from app.extensions import db
from app.log import LOG
from app.oauth_models import Scope
from app.utils import (
    convert_to_id,
    random_string,
    random_words,
    random_word,
    sanitize_email,
    get_suffix,
)


class ModelMixin(object):
    id = db.Column(db.Integer, primary_key=True, autoincrement=True)
    created_at = db.Column(ArrowType, default=arrow.utcnow, nullable=False)
    updated_at = db.Column(ArrowType, default=None, onupdate=arrow.utcnow)

    _repr_hide = ["created_at", "updated_at"]

    @classmethod
    def query(cls):
        return db.session.query(cls)

    @classmethod
    def get(cls, id):
        return cls.query.get(id)

    @classmethod
    def get_by(cls, **kw):
        return cls.query.filter_by(**kw).first()

    @classmethod
    def filter_by(cls, **kw):
        return cls.query.filter_by(**kw)

    @classmethod
    def get_or_create(cls, **kw):
        r = cls.get_by(**kw)
        if not r:
            r = cls(**kw)
            db.session.add(r)

        return r

    @classmethod
    def create(cls, **kw):
        # whether should call db.session.commit
        commit = kw.pop("commit", False)

        r = cls(**kw)
        db.session.add(r)

        if commit:
            db.session.commit()
        return r

    def save(self):
        db.session.add(self)

    @classmethod
    def delete(cls, obj_id):
        cls.query.filter(cls.id == obj_id).delete()

    @classmethod
    def first(cls):
        return cls.query.first()

    def __repr__(self):
        values = ", ".join(
            "%s=%r" % (n, getattr(self, n))
            for n in self.__table__.c.keys()
            if n not in self._repr_hide
        )
        return "%s(%s)" % (self.__class__.__name__, values)


class File(db.Model, ModelMixin):
    path = db.Column(db.String(128), unique=True, nullable=False)
    user_id = db.Column(db.ForeignKey("users.id", ondelete="cascade"), nullable=True)

    def get_url(self, expires_in=3600):
        return s3.get_url(self.path, expires_in)

    def __repr__(self):
        return f"<File {self.path}>"


class EnumE(enum.Enum):
    @classmethod
    def has_value(cls, value: int) -> bool:
        return value in set(item.value for item in cls)

    @classmethod
    def get_name(cls, value: int) -> Optional[str]:
        for item in cls:
            if item.value == value:
                return item.name

        return None

    @classmethod
    def has_name(cls, name: str) -> bool:
        for item in cls:
            if item.name == name:
                return True

        return False

    @classmethod
    def get_value(cls, name: str) -> Optional[int]:
        for item in cls:
            if item.name == name:
                return item.value

        return None


class PlanEnum(EnumE):
    monthly = 2
    yearly = 3


# Specify the format for sender address
class SenderFormatEnum(EnumE):
    AT = 0  # John Wick - john at wick.com
    VIA = 1  # john@wick.com via SimpleLogin
    A = 2  # John Wick - john(a)wick.com
    FULL = 3  # John Wick - john@wick.com


class AliasGeneratorEnum(EnumE):
    word = 1  # aliases are generated based on random words
    uuid = 2  # aliases are generated based on uuid


<<<<<<< HEAD
class AliasSuffixEnum(EnumE):
    word = 0  # Random word from dictionary file
    random_string = 1  # Completely random string
=======
class Hibp(db.Model, ModelMixin):
    __tablename__ = "hibp"
    name = db.Column(db.String(), nullable=False, unique=True, index=True)
    breached_aliases = db.relationship("Alias", secondary="alias_hibp")

    def __repr__(self):
        return f"<HIBP Breach {self.id} {self.name}>"
>>>>>>> 8cfd5e01


class Fido(db.Model, ModelMixin):
    __tablename__ = "fido"
    credential_id = db.Column(db.String(), nullable=False, unique=True, index=True)
    uuid = db.Column(
        db.ForeignKey("users.fido_uuid", ondelete="cascade"),
        unique=False,
        nullable=False,
    )
    public_key = db.Column(db.String(), nullable=False, unique=True)
    sign_count = db.Column(db.Integer(), nullable=False)
    name = db.Column(db.String(128), nullable=False, unique=False)


class User(db.Model, ModelMixin, UserMixin):
    __tablename__ = "users"
    email = db.Column(db.String(256), unique=True, nullable=False)

    salt = db.Column(db.String(128), nullable=True)
    password = db.Column(db.String(128), nullable=True)

    name = db.Column(db.String(128), nullable=True)
    is_admin = db.Column(db.Boolean, nullable=False, default=False)
    alias_generator = db.Column(
        db.Integer,
        nullable=False,
        default=AliasGeneratorEnum.word.value,
        server_default=str(AliasGeneratorEnum.word.value),
    )
    notification = db.Column(
        db.Boolean, default=True, nullable=False, server_default="1"
    )

    activated = db.Column(db.Boolean, default=False, nullable=False)

    # an account can be disabled if having harmful behavior
    disabled = db.Column(db.Boolean, default=False, nullable=False, server_default="0")

    profile_picture_id = db.Column(db.ForeignKey(File.id), nullable=True)

    otp_secret = db.Column(db.String(16), nullable=True)
    enable_otp = db.Column(
        db.Boolean, nullable=False, default=False, server_default="0"
    )
    last_otp = db.Column(db.String(12), nullable=True, default=False)

    # Fields for WebAuthn
    fido_uuid = db.Column(db.String(), nullable=True, unique=True)

    # the default domain that's used when user creates a new random alias
    # default_alias_custom_domain_id XOR default_alias_public_domain_id
    default_alias_custom_domain_id = db.Column(
        db.ForeignKey("custom_domain.id", ondelete="SET NULL"),
        nullable=True,
        default=None,
    )

    default_alias_public_domain_id = db.Column(
        db.ForeignKey("public_domain.id", ondelete="SET NULL"),
        nullable=True,
        default=None,
    )

    # some users could have lifetime premium
    lifetime = db.Column(db.Boolean, default=False, nullable=False, server_default="0")
    paid_lifetime = db.Column(
        db.Boolean, default=False, nullable=False, server_default="0"
    )

    # user can use all premium features until this date
    trial_end = db.Column(
        ArrowType, default=lambda: arrow.now().shift(days=7, hours=1), nullable=True
    )

    # the mailbox used when create random alias
    # this field is nullable but in practice, it's always set
    # it cannot be set to non-nullable though
    # as this will create foreign key cycle between User and Mailbox
    default_mailbox_id = db.Column(
        db.ForeignKey("mailbox.id"), nullable=True, default=None
    )

    profile_picture = db.relationship(File, foreign_keys=[profile_picture_id])

    # Specify the format for sender address
    # John Wick - john at wick.com  -> 0
    # john@wick.com via SimpleLogin -> 1
    # John Wick - john(a)wick.com     -> 2
    # John Wick - john@wick.com     -> 3
    sender_format = db.Column(
        db.Integer, default="0", nullable=False, server_default="0"
    )
    # to know whether user has explicitly chosen a sender format as opposed to those who use the default ones.
    # users who haven't chosen a sender format and are using 1 or 3 format, their sender format will be set to 0
    sender_format_updated_at = db.Column(ArrowType, default=None)

    replace_reverse_alias = db.Column(
        db.Boolean, default=False, nullable=False, server_default="0"
    )

    referral_id = db.Column(
        db.ForeignKey("referral.id", ondelete="SET NULL"), nullable=True, default=None
    )

    referral = db.relationship("Referral", foreign_keys=[referral_id])

    # whether intro has been shown to user
    intro_shown = db.Column(
        db.Boolean, default=False, nullable=False, server_default="0"
    )

    default_mailbox = db.relationship("Mailbox", foreign_keys=[default_mailbox_id])

    # user can set a more strict max_spam score to block spams more aggressively
    max_spam_score = db.Column(db.Integer, nullable=True)

    # newsletter is sent to this address
    newsletter_alias_id = db.Column(
        db.ForeignKey("alias.id", ondelete="SET NULL"), nullable=True, default=None
    )

    # whether to include the sender address in reverse-alias
    include_sender_in_reverse_alias = db.Column(
        db.Boolean, default=False, nullable=False, server_default="0"
    )

    # whether to use random string or random word as suffix
    # Random word from dictionary file -> 0
    # Completely random string -> 1
    random_alias_suffix = db.Column(
        db.Integer,
        nullable=False,
        default=AliasSuffixEnum.random_string.value,
        server_default=str(AliasSuffixEnum.random_string.value),
    )

    @classmethod
    def create(cls, email, name="", password=None, **kwargs):
        user: User = super(User, cls).create(email=email, name=name, **kwargs)

        if password:
            user.set_password(password)

        db.session.flush()

        mb = Mailbox.create(user_id=user.id, email=user.email, verified=True)
        db.session.flush()
        user.default_mailbox_id = mb.id

        # create a first alias mail to show user how to use when they login
        alias = Alias.create_new(
            user,
            prefix="simplelogin-newsletter",
            mailbox_id=mb.id,
            note="This is your first alias. It's used to receive SimpleLogin communications "
            "like new features announcements, newsletters.",
        )
        db.session.flush()

        user.newsletter_alias_id = alias.id
        db.session.flush()

        if DISABLE_ONBOARDING:
            LOG.d("Disable onboarding emails")
            return user

        # Schedule onboarding emails
        Job.create(
            name=JOB_ONBOARDING_1,
            payload={"user_id": user.id},
            run_at=arrow.now().shift(days=1),
        )
        Job.create(
            name=JOB_ONBOARDING_2,
            payload={"user_id": user.id},
            run_at=arrow.now().shift(days=2),
        )
        Job.create(
            name=JOB_ONBOARDING_4,
            payload={"user_id": user.id},
            run_at=arrow.now().shift(days=3),
        )
        db.session.flush()

        return user

    def _lifetime_or_active_subscription(self) -> bool:
        """True if user has lifetime licence or active subscription"""
        if self.lifetime:
            return True

        sub: Subscription = self.get_subscription()
        if sub:
            return True

        apple_sub: AppleSubscription = AppleSubscription.get_by(user_id=self.id)
        if apple_sub and apple_sub.is_valid():
            return True

        manual_sub: ManualSubscription = ManualSubscription.get_by(user_id=self.id)
        if manual_sub and manual_sub.is_active():
            return True

        coinbase_subscription: CoinbaseSubscription = CoinbaseSubscription.get_by(
            user_id=self.id
        )
        if coinbase_subscription and coinbase_subscription.is_active():
            return True

        return False

    def is_paid(self) -> bool:
        """same as _lifetime_or_active_subscription but not include free manual subscription"""
        sub: Subscription = self.get_subscription()
        if sub:
            return True

        apple_sub: AppleSubscription = AppleSubscription.get_by(user_id=self.id)
        if apple_sub and apple_sub.is_valid():
            return True

        manual_sub: ManualSubscription = ManualSubscription.get_by(user_id=self.id)
        if manual_sub and not manual_sub.is_giveaway and manual_sub.is_active():
            return True

        coinbase_subscription: CoinbaseSubscription = CoinbaseSubscription.get_by(
            user_id=self.id
        )
        if coinbase_subscription and coinbase_subscription.is_active():
            return True

        return False

    def in_trial(self):
        """return True if user does not have lifetime licence or an active subscription AND is in trial period"""
        if self._lifetime_or_active_subscription():
            return False

        if self.trial_end and arrow.now() < self.trial_end:
            return True

        return False

    def should_show_upgrade_button(self):
        if self._lifetime_or_active_subscription():
            # user who has canceled can also re-subscribe
            sub: Subscription = self.get_subscription()
            if sub and sub.cancelled:
                return True

            return False

        return True

    def can_upgrade(self) -> bool:
        """
        The following users can upgrade:
        - have giveaway lifetime licence
        - have giveaway manual subscriptions
        - have a cancelled Paddle subscription
        - have a expired Apple subscription
        - have a expired Coinbase subscription
        """
        sub: Subscription = self.get_subscription()
        # user who has canceled can also re-subscribe
        if sub and not sub.cancelled:
            return False

        apple_sub: AppleSubscription = AppleSubscription.get_by(user_id=self.id)
        if apple_sub and apple_sub.is_valid():
            return False

        manual_sub: ManualSubscription = ManualSubscription.get_by(user_id=self.id)
        # user who has giveaway premium can decide to upgrade
        if manual_sub and manual_sub.is_active() and not manual_sub.is_giveaway:
            return False

        coinbase_subscription = CoinbaseSubscription.get_by(user_id=self.id)
        if coinbase_subscription and coinbase_subscription.is_active():
            return False

        return True

    def is_premium(self) -> bool:
        """
        user is premium if they:
        - have a lifetime deal or
        - in trial period or
        - active subscription
        """
        if self._lifetime_or_active_subscription():
            return True

        if self.trial_end and arrow.now() < self.trial_end:
            return True

        return False

    @property
    def upgrade_channel(self) -> str:
        if self.lifetime:
            return "Lifetime"

        sub: Subscription = self.get_subscription()
        if sub:
            return f"Paddle Subscription {sub.subscription_id}"

        apple_sub: AppleSubscription = AppleSubscription.get_by(user_id=self.id)
        if apple_sub and apple_sub.is_valid():
            return "Apple Subscription"

        manual_sub: ManualSubscription = ManualSubscription.get_by(user_id=self.id)
        if manual_sub and manual_sub.is_active():
            mode = "Giveaway" if manual_sub.is_giveaway else "Paid"
            return f"Manual Subscription {manual_sub.comment} {mode}"

        coinbase_subscription: CoinbaseSubscription = CoinbaseSubscription.get_by(
            user_id=self.id
        )
        if coinbase_subscription and coinbase_subscription.is_active():
            return "Coinbase Subscription"

        if self.trial_end and arrow.now() < self.trial_end:
            return "In Trial"

        return "N/A"

    @property
    def premium_end(self) -> str:
        if self.lifetime:
            return "Forever"

        sub: Subscription = self.get_subscription()
        if sub:
            return str(sub.next_bill_date)

        apple_sub: AppleSubscription = AppleSubscription.get_by(user_id=self.id)
        if apple_sub and apple_sub.is_valid():
            return apple_sub.expires_date.humanize()

        manual_sub: ManualSubscription = ManualSubscription.get_by(user_id=self.id)
        if manual_sub and manual_sub.is_active():
            return manual_sub.end_at.humanize()

        coinbase_subscription: CoinbaseSubscription = CoinbaseSubscription.get_by(
            user_id=self.id
        )
        if coinbase_subscription and coinbase_subscription.is_active():
            return coinbase_subscription.end_at.humanize()

        return "N/A"

    def can_create_new_alias(self) -> bool:
        """
        Whether user can create a new alias. User can't create a new alias if
        - has more than 15 aliases in the free plan, *even in the free trial*
        """
        if self._lifetime_or_active_subscription():
            return True
        else:
            return Alias.filter_by(user_id=self.id).count() < MAX_NB_EMAIL_FREE_PLAN

    def set_password(self, password):
        salt = bcrypt.gensalt()
        password_hash = bcrypt.hashpw(password.encode(), salt).decode()
        self.salt = salt.decode()
        self.password = password_hash

    def check_password(self, password) -> bool:
        if not self.password:
            return False
        password_hash = bcrypt.hashpw(password.encode(), self.salt.encode())
        return self.password.encode() == password_hash

    def profile_picture_url(self):
        if self.profile_picture_id:
            return self.profile_picture.get_url()
        else:
            return url_for("static", filename="default-avatar.png")

    def suggested_emails(self, website_name) -> (str, [str]):
        """return suggested email and other email choices """
        website_name = convert_to_id(website_name)

        all_aliases = [
            ge.email for ge in Alias.filter_by(user_id=self.id, enabled=True)
        ]
        if self.can_create_new_alias():
            suggested_alias = Alias.create_new(self, prefix=website_name).email
        else:
            # pick an email from the list of gen emails
            suggested_alias = random.choice(all_aliases)

        return (
            suggested_alias,
            list(set(all_aliases).difference({suggested_alias})),
        )

    def suggested_names(self) -> (str, [str]):
        """return suggested name and other name choices """
        other_name = convert_to_id(self.name)

        return self.name, [other_name, "Anonymous", "whoami"]

    def get_name_initial(self) -> str:
        if not self.name:
            return ""
        names = self.name.split(" ")
        return "".join([n[0].upper() for n in names if n])

    def get_subscription(self) -> Optional["Subscription"]:
        """return *active* Paddle subscription
        Return None if the subscription is already expired
        TODO: support user unsubscribe and re-subscribe
        """
        sub = Subscription.get_by(user_id=self.id)

        if sub:
            # sub is active until the next billing_date + 1
            if sub.next_bill_date >= arrow.now().shift(days=-1).date():
                return sub
            # past subscription, user is considered not having a subscription = free plan
            else:
                return None
        else:
            return sub

    def verified_custom_domains(self) -> List["CustomDomain"]:
        return CustomDomain.query.filter_by(user_id=self.id, verified=True).all()

    def mailboxes(self) -> List["Mailbox"]:
        """list of mailbox that user own"""
        mailboxes = []

        for mailbox in Mailbox.query.filter_by(user_id=self.id, verified=True):
            mailboxes.append(mailbox)

        return mailboxes

    def nb_directory(self):
        return Directory.query.filter_by(user_id=self.id).count()

    def has_custom_domain(self):
        return CustomDomain.filter_by(user_id=self.id, verified=True).count() > 0

    def custom_domains(self):
        return CustomDomain.filter_by(user_id=self.id, verified=True).all()

    def available_domains_for_random_alias(self) -> List[Tuple[bool, str]]:
        """Return available domains for user to create random aliases
        Each result record contains:
        - whether the domain belongs to SimpleLogin
        - the domain
        """
        res = []
        for domain in self.available_sl_domains():
            res.append((True, domain))

        for custom_domain in self.verified_custom_domains():
            res.append((False, custom_domain.domain))

        return res

    def default_random_alias_domain(self) -> str:
        """return the domain used for the random alias"""
        if self.default_alias_custom_domain_id:
            custom_domain = CustomDomain.get(self.default_alias_custom_domain_id)
            # sanity check
            if (
                not custom_domain
                or not custom_domain.verified
                or custom_domain.user_id != self.id
            ):
                LOG.warning("Problem with %s default random alias domain", self)
                return FIRST_ALIAS_DOMAIN

            return custom_domain.domain

        if self.default_alias_public_domain_id:
            sl_domain = SLDomain.get(self.default_alias_public_domain_id)
            # sanity check
            if not sl_domain:
                LOG.exception("Problem with %s public random alias domain", self)
                return FIRST_ALIAS_DOMAIN

            if sl_domain.premium_only and not self.is_premium():
                LOG.warning(
                    "%s is not premium and cannot use %s. Reset default random alias domain setting",
                    self,
                    sl_domain,
                )
                self.default_alias_custom_domain_id = None
                self.default_alias_public_domain_id = None
                db.session.commit()
                return FIRST_ALIAS_DOMAIN

            return sl_domain.domain

        return FIRST_ALIAS_DOMAIN

    def fido_enabled(self) -> bool:
        if self.fido_uuid is not None:
            return True
        return False

    def two_factor_authentication_enabled(self) -> bool:
        return self.enable_otp or self.fido_enabled()

    def get_communication_email(self) -> (Optional[str], str, bool):
        """
        Return
        - the email that user uses to receive email communication. None if user unsubscribes from newsletter
        - the unsubscribe URL
        - whether the unsubscribe method is via sending email (mailto:) or Http POST
        """
        if self.notification and self.activated:
            if self.newsletter_alias_id:
                alias = Alias.get(self.newsletter_alias_id)
                if alias.enabled:
                    unsubscribe_link, via_email = alias.unsubscribe_link()
                    return alias.email, unsubscribe_link, via_email
                # alias disabled -> user doesn't want to receive newsletter
                else:
                    return None, None, False
            else:
                # do not handle http POST unsubscribe
                if UNSUBSCRIBER:
                    # use * as suffix instead of = as for alias unsubscribe
                    return self.email, f"mailto:{UNSUBSCRIBER}?subject={self.id}*", True

        return None, None, False

    def available_sl_domains(self) -> [str]:
        """
        Return all SimpleLogin domains that user can use when creating a new alias, including:
        - SimpleLogin public domains, available for all users (ALIAS_DOMAIN)
        - SimpleLogin premium domains, only available for Premium accounts (PREMIUM_ALIAS_DOMAIN)
        """
        return [sl_domain.domain for sl_domain in self.get_sl_domains()]

    def get_sl_domains(self) -> List["SLDomain"]:
        if self.is_premium():
            query = SLDomain.query
        else:
            query = SLDomain.filter_by(premium_only=False)

        return query.all()

    def available_alias_domains(self) -> [str]:
        """return all domains that user can use when creating a new alias, including:
        - SimpleLogin public domains, available for all users (ALIAS_DOMAIN)
        - SimpleLogin premium domains, only available for Premium accounts (PREMIUM_ALIAS_DOMAIN)
        - Verified custom domains

        """
        domains = self.available_sl_domains()

        for custom_domain in self.verified_custom_domains():
            domains.append(custom_domain.domain)

        # can have duplicate where a "root" user has a domain that's also listed in SL domains
        return list(set(domains))

    def should_show_app_page(self) -> bool:
        """whether to show the app page"""
        return (
            # when user has used the "Sign in with SL" button before
            ClientUser.query.filter(ClientUser.user_id == self.id).count()
            # or when user has created an app
            + Client.query.filter(Client.user_id == self.id).count()
            > 0
        )

    def __repr__(self):
        return f"<User {self.id} {self.name} {self.email}>"


def _expiration_1h():
    return arrow.now().shift(hours=1)


def _expiration_12h():
    return arrow.now().shift(hours=12)


def _expiration_5m():
    return arrow.now().shift(minutes=5)


def _expiration_7d():
    return arrow.now().shift(days=7)


class ActivationCode(db.Model, ModelMixin):
    """For activate user account"""

    user_id = db.Column(db.ForeignKey(User.id, ondelete="cascade"), nullable=False)
    code = db.Column(db.String(128), unique=True, nullable=False)

    user = db.relationship(User)

    expired = db.Column(ArrowType, nullable=False, default=_expiration_1h)

    def is_expired(self):
        return self.expired < arrow.now()


class ResetPasswordCode(db.Model, ModelMixin):
    """For resetting password"""

    user_id = db.Column(db.ForeignKey(User.id, ondelete="cascade"), nullable=False)
    code = db.Column(db.String(128), unique=True, nullable=False)

    user = db.relationship(User)

    expired = db.Column(ArrowType, nullable=False, default=_expiration_1h)

    def is_expired(self):
        return self.expired < arrow.now()


class SocialAuth(db.Model, ModelMixin):
    """Store how user authenticates with social login"""

    user_id = db.Column(db.ForeignKey(User.id, ondelete="cascade"), nullable=False)

    # name of the social login used, could be facebook, google or github
    social = db.Column(db.String(128), nullable=False)

    __table_args__ = (db.UniqueConstraint("user_id", "social", name="uq_social_auth"),)


# <<< OAUTH models >>>


def generate_oauth_client_id(client_name) -> str:
    oauth_client_id = convert_to_id(client_name) + "-" + random_string()

    # check that the client does not exist yet
    if not Client.get_by(oauth_client_id=oauth_client_id):
        LOG.debug("generate oauth_client_id %s", oauth_client_id)
        return oauth_client_id

    # Rerun the function
    LOG.warning(
        "client_id %s already exists, generate a new client_id", oauth_client_id
    )
    return generate_oauth_client_id(client_name)


class MfaBrowser(db.Model, ModelMixin):
    user_id = db.Column(db.ForeignKey(User.id, ondelete="cascade"), nullable=False)
    token = db.Column(db.String(64), default=False, unique=True, nullable=False)
    expires = db.Column(ArrowType, default=False, nullable=False)

    user = db.relationship(User)

    @classmethod
    def create_new(cls, user, token_length=64) -> "MfaBrowser":
        found = False
        while not found:
            token = random_string(token_length)

            if not cls.get_by(token=token):
                found = True

        return MfaBrowser.create(
            user_id=user.id,
            token=token,
            expires=arrow.now().shift(days=30),
        )

    @classmethod
    def delete(cls, token):
        cls.query.filter(cls.token == token).delete()
        db.session.commit()

    @classmethod
    def delete_expired(cls):
        cls.query.filter(cls.expires < arrow.now()).delete()
        db.session.commit()

    def is_expired(self):
        return self.expires < arrow.now()

    def reset_expire(self):
        self.expires = arrow.now().shift(days=30)


class Client(db.Model, ModelMixin):
    oauth_client_id = db.Column(db.String(128), unique=True, nullable=False)
    oauth_client_secret = db.Column(db.String(128), nullable=False)

    name = db.Column(db.String(128), nullable=False)
    home_url = db.Column(db.String(1024))

    # user who created this client
    user_id = db.Column(db.ForeignKey(User.id, ondelete="cascade"), nullable=False)
    icon_id = db.Column(db.ForeignKey(File.id), nullable=True)

    # an app needs to be approved by SimpleLogin team
    approved = db.Column(db.Boolean, nullable=False, default=False, server_default="0")
    description = db.Column(db.Text, nullable=True)

    icon = db.relationship(File)
    user = db.relationship(User)

    def nb_user(self):
        return ClientUser.filter_by(client_id=self.id).count()

    def get_scopes(self) -> [Scope]:
        # todo: client can choose which scopes they want to have access
        return [Scope.NAME, Scope.EMAIL, Scope.AVATAR_URL]

    @classmethod
    def create_new(cls, name, user_id) -> "Client":
        # generate a client-id
        oauth_client_id = generate_oauth_client_id(name)
        oauth_client_secret = random_string(40)
        client = Client.create(
            name=name,
            oauth_client_id=oauth_client_id,
            oauth_client_secret=oauth_client_secret,
            user_id=user_id,
        )

        return client

    def get_icon_url(self):
        if self.icon_id:
            return self.icon.get_url()
        else:
            return URL + "/static/default-icon.svg"

    def last_user_login(self) -> "ClientUser":
        client_user = (
            ClientUser.query.filter(ClientUser.client_id == self.id)
            .order_by(ClientUser.updated_at)
            .first()
        )
        if client_user:
            return client_user
        return None


class RedirectUri(db.Model, ModelMixin):
    """Valid redirect uris for a client"""

    client_id = db.Column(db.ForeignKey(Client.id, ondelete="cascade"), nullable=False)
    uri = db.Column(db.String(1024), nullable=False)

    client = db.relationship(Client, backref="redirect_uris")


class AuthorizationCode(db.Model, ModelMixin):
    code = db.Column(db.String(128), unique=True, nullable=False)
    client_id = db.Column(db.ForeignKey(Client.id, ondelete="cascade"), nullable=False)
    user_id = db.Column(db.ForeignKey(User.id, ondelete="cascade"), nullable=False)

    scope = db.Column(db.String(128))
    redirect_uri = db.Column(db.String(1024))

    # what is the input response_type, e.g. "code", "code,id_token", ...
    response_type = db.Column(db.String(128))

    nonce = db.Column(db.Text, nullable=True, default=None, server_default=text("NULL"))

    user = db.relationship(User, lazy=False)
    client = db.relationship(Client, lazy=False)

    expired = db.Column(ArrowType, nullable=False, default=_expiration_5m)

    def is_expired(self):
        return self.expired < arrow.now()


class OauthToken(db.Model, ModelMixin):
    access_token = db.Column(db.String(128), unique=True)
    client_id = db.Column(db.ForeignKey(Client.id, ondelete="cascade"), nullable=False)
    user_id = db.Column(db.ForeignKey(User.id, ondelete="cascade"), nullable=False)

    scope = db.Column(db.String(128))
    redirect_uri = db.Column(db.String(1024))

    # what is the input response_type, e.g. "token", "token,id_token", ...
    response_type = db.Column(db.String(128))

    user = db.relationship(User)
    client = db.relationship(Client)

    expired = db.Column(ArrowType, nullable=False, default=_expiration_1h)

    def is_expired(self):
        return self.expired < arrow.now()


def generate_email(
    scheme: int = AliasGeneratorEnum.word.value,
    in_hex: bool = False,
    alias_domain=FIRST_ALIAS_DOMAIN,
) -> str:
    """generate an email address that does not exist before
    :param alias_domain: the domain used to generate the alias.
    :param scheme: int, value of AliasGeneratorEnum, indicate how the email is generated
    :type in_hex: bool, if the generate scheme is uuid, is hex favorable?
    """
    if scheme == AliasGeneratorEnum.uuid.value:
        name = uuid.uuid4().hex if in_hex else uuid.uuid4().__str__()
        random_email = name + "@" + alias_domain
    else:
        random_email = random_words() + "@" + alias_domain

    random_email = random_email.lower().strip()

    # check that the client does not exist yet
    if not Alias.get_by(email=random_email) and not DeletedAlias.get_by(
        email=random_email
    ):
        LOG.debug("generate email %s", random_email)
        return random_email

    # Rerun the function
    LOG.warning("email %s already exists, generate a new email", random_email)
    return generate_email(scheme=scheme, in_hex=in_hex)


class Alias(db.Model, ModelMixin):
    user_id = db.Column(
        db.ForeignKey(User.id, ondelete="cascade"), nullable=False, index=True
    )
    email = db.Column(db.String(128), unique=True, nullable=False)

    # the name to use when user replies/sends from alias
    name = db.Column(db.String(128), nullable=True, default=None)

    enabled = db.Column(db.Boolean(), default=True, nullable=False)

    custom_domain_id = db.Column(
        db.ForeignKey("custom_domain.id", ondelete="cascade"), nullable=True
    )

    custom_domain = db.relationship("CustomDomain", foreign_keys=[custom_domain_id])

    # To know whether an alias is created "on the fly", i.e. via the custom domain catch-all feature
    automatic_creation = db.Column(
        db.Boolean, nullable=False, default=False, server_default="0"
    )

    # to know whether an alias belongs to a directory
    directory_id = db.Column(
        db.ForeignKey("directory.id", ondelete="cascade"), nullable=True
    )

    note = db.Column(db.Text, default=None, nullable=True)

    # an alias can be owned by another mailbox
    mailbox_id = db.Column(
        db.ForeignKey("mailbox.id", ondelete="cascade"), nullable=False, index=True
    )

    # prefix _ to avoid this object being used accidentally.
    # To have the list of all mailboxes, should use AliasInfo instead
    _mailboxes = db.relationship("Mailbox", secondary="alias_mailbox", lazy="joined")

    # If the mailbox has PGP-enabled, user can choose disable the PGP on the alias
    # this is useful when some senders already support PGP
    disable_pgp = db.Column(
        db.Boolean, nullable=False, default=False, server_default="0"
    )

    # a way to bypass the bounce automatic disable mechanism
    cannot_be_disabled = db.Column(
        db.Boolean, nullable=False, default=False, server_default="0"
    )

    # when a mailbox wants to send an email on behalf of the alias via the reverse-alias
    # several checks are performed to avoid email spoofing
    # this option allow disabling these checks
    disable_email_spoofing_check = db.Column(
        db.Boolean, nullable=False, default=False, server_default="0"
    )

    # to know whether an alias is added using a batch import
    batch_import_id = db.Column(
        db.ForeignKey("batch_import.id", ondelete="SET NULL"),
        nullable=True,
        default=None,
    )

    # set in case of alias transfer.
    original_owner_id = db.Column(
        db.ForeignKey(User.id, ondelete="SET NULL"), nullable=True
    )

    # alias is pinned on top
    pinned = db.Column(db.Boolean, nullable=False, default=False, server_default="0")

    # used to transfer an alias to another user
    transfer_token = db.Column(db.String(64), default=None, unique=True, nullable=True)

    # have I been pwned
    hibp_last_check = db.Column(ArrowType, default=None)
    hibp_breaches = db.relationship("Hibp", secondary="alias_hibp")

    user = db.relationship(User, foreign_keys=[user_id])
    mailbox = db.relationship("Mailbox", lazy="joined")

    @property
    def mailboxes(self):
        ret = [self.mailbox]
        for m in self._mailboxes:
            ret.append(m)

        ret = [mb for mb in ret if mb.verified]
        ret = sorted(ret, key=lambda mb: mb.email)

        return ret

    def mailbox_support_pgp(self) -> bool:
        """return True of one of the mailboxes support PGP"""
        for mb in self.mailboxes:
            if mb.pgp_enabled():
                return True
        return False

    def pgp_enabled(self) -> bool:
        if self.mailbox_support_pgp() and not self.disable_pgp:
            return True
        return False

    @classmethod
    def create(cls, **kw):
        # whether should call db.session.commit
        commit = kw.pop("commit", False)

        r = cls(**kw)

        email = kw["email"]
        # make sure email is lowercase and doesn't have any whitespace
        email = sanitize_email(email)

        # make sure alias is not in global trash, i.e. DeletedAlias table
        if DeletedAlias.get_by(email=email):
            raise AliasInTrashError

        if DomainDeletedAlias.get_by(email=email):
            raise AliasInTrashError

        db.session.add(r)
        if commit:
            db.session.commit()
        return r

    @classmethod
    def create_new(cls, user, prefix, note=None, mailbox_id=None):
        prefix = prefix.lower().strip().replace(" ", "")

        if not prefix:
            raise Exception("alias prefix cannot be empty")

        # find the right suffix - avoid infinite loop by running this at max 1000 times
        for i in range(1000):
            suffix = get_suffix(user)
            email = f"{prefix}.{suffix}@{FIRST_ALIAS_DOMAIN}"

            if not cls.get_by(email=email) and not DeletedAlias.get_by(email=email):
                break

        return Alias.create(
            user_id=user.id,
            email=email,
            note=note,
            mailbox_id=mailbox_id or user.default_mailbox_id,
        )

    @classmethod
    def delete(cls, obj_id):
        raise Exception("should use delete_alias(alias,user) instead")

    @classmethod
    def create_new_random(
        cls,
        user,
        scheme: int = AliasGeneratorEnum.word.value,
        in_hex: bool = False,
        note: str = None,
    ):
        """create a new random alias"""
        custom_domain = None

        random_email = None

        if user.default_alias_custom_domain_id:
            custom_domain = CustomDomain.get(user.default_alias_custom_domain_id)
            random_email = generate_email(
                scheme=scheme, in_hex=in_hex, alias_domain=custom_domain.domain
            )
        elif user.default_alias_public_domain_id:
            sl_domain: SLDomain = SLDomain.get(user.default_alias_public_domain_id)
            if sl_domain.premium_only and not user.is_premium():
                LOG.warning("%s not premium, cannot use %s", user, sl_domain)
            else:
                random_email = generate_email(
                    scheme=scheme, in_hex=in_hex, alias_domain=sl_domain.domain
                )

        if not random_email:
            random_email = generate_email(scheme=scheme, in_hex=in_hex)

        alias = Alias.create(
            user_id=user.id,
            email=random_email,
            mailbox_id=user.default_mailbox_id,
            note=note,
        )

        if custom_domain:
            alias.custom_domain_id = custom_domain.id

        return alias

    def mailbox_email(self):
        if self.mailbox_id:
            return self.mailbox.email
        else:
            return self.user.email

    def unsubscribe_link(self) -> (str, bool):
        """return the unsubscribe link along with whether this is via email (mailto:) or Http POST
        The mailto: method is preferred
        """
        if UNSUBSCRIBER:
            return f"mailto:{UNSUBSCRIBER}?subject={self.id}=", True
        else:
            return f"{URL}/dashboard/unsubscribe/{self.id}", False

    def __repr__(self):
        return f"<Alias {self.id} {self.email}>"


class ClientUser(db.Model, ModelMixin):
    __table_args__ = (
        db.UniqueConstraint("user_id", "client_id", name="uq_client_user"),
    )

    user_id = db.Column(db.ForeignKey(User.id, ondelete="cascade"), nullable=False)
    client_id = db.Column(db.ForeignKey(Client.id, ondelete="cascade"), nullable=False)

    # Null means client has access to user original email
    alias_id = db.Column(db.ForeignKey(Alias.id, ondelete="cascade"), nullable=True)

    # user can decide to send to client another name
    name = db.Column(
        db.String(128), nullable=True, default=None, server_default=text("NULL")
    )

    # user can decide to send to client a default avatar
    default_avatar = db.Column(
        db.Boolean, nullable=False, default=False, server_default="0"
    )

    alias = db.relationship(Alias, backref="client_users")

    user = db.relationship(User)
    client = db.relationship(Client)

    def get_email(self):
        return self.alias.email if self.alias_id else self.user.email

    def get_user_name(self):
        if self.name:
            return self.name
        else:
            return self.user.name

    def get_user_info(self) -> dict:
        """return user info according to client scope
        Return dict with key being scope name. For now all the fields are the same for all clients:

        {
          "client": "Demo",
          "email": "test-avk5l@mail-tester.com",
          "email_verified": true,
          "id": 1,
          "name": "Son GM",
          "avatar_url": "http://s3..."
        }

        """
        res = {
            "id": self.id,
            "client": self.client.name,
            "email_verified": True,
            "sub": str(self.id),
        }

        for scope in self.client.get_scopes():
            if scope == Scope.NAME:
                if self.name:
                    res[Scope.NAME.value] = self.name or ""
                else:
                    res[Scope.NAME.value] = self.user.name or ""
            elif scope == Scope.AVATAR_URL:
                if self.user.profile_picture_id:
                    if self.default_avatar:
                        res[Scope.AVATAR_URL.value] = URL + "/static/default-avatar.png"
                    else:
                        res[Scope.AVATAR_URL.value] = self.user.profile_picture.get_url(
                            AVATAR_URL_EXPIRATION
                        )
                else:
                    res[Scope.AVATAR_URL.value] = None
            elif scope == Scope.EMAIL:
                # Use generated email
                if self.alias_id:
                    LOG.debug(
                        "Use gen email for user %s, client %s", self.user, self.client
                    )
                    res[Scope.EMAIL.value] = self.alias.email
                # Use user original email
                else:
                    res[Scope.EMAIL.value] = self.user.email

        return res


class Contact(db.Model, ModelMixin):
    """
    Store configuration of sender (website-email) and alias.
    """

    __table_args__ = (
        db.UniqueConstraint("alias_id", "website_email", name="uq_contact"),
    )

    user_id = db.Column(
        db.ForeignKey(User.id, ondelete="cascade"), nullable=False, index=True
    )
    alias_id = db.Column(
        db.ForeignKey(Alias.id, ondelete="cascade"), nullable=False, index=True
    )

    name = db.Column(
        db.String(512), nullable=True, default=None, server_default=text("NULL")
    )

    website_email = db.Column(db.String(512), nullable=False)

    # the email from header, e.g. AB CD <ab@cd.com>
    # nullable as this field is added after website_email
    website_from = db.Column(db.String(1024), nullable=True)

    # when user clicks on "reply", they will reply to this address.
    # This address allows to hide user personal email
    # this reply email is created every time a website sends an email to user
    # it has the prefix "reply+" or "ra+" to distinguish with other email
    reply_email = db.Column(db.String(512), nullable=False)

    # whether a contact is created via CC
    is_cc = db.Column(db.Boolean, nullable=False, default=False, server_default="0")

    pgp_public_key = db.Column(db.Text, nullable=True)
    pgp_finger_print = db.Column(db.String(512), nullable=True)

    alias = db.relationship(Alias, backref="contacts")
    user = db.relationship(User)

    # the latest reply sent to this contact
    latest_reply: Optional[Arrow] = None

    # to investigate why the website_email is sometimes not correctly parsed
    # the envelope mail_from
    mail_from = db.Column(db.Text, nullable=True, default=None)
    # the message["From"] header
    from_header = db.Column(db.Text, nullable=True, default=None)

    # a contact can have an empty email address, in this case it can't receive emails
    invalid_email = db.Column(
        db.Boolean, nullable=False, default=False, server_default="0"
    )

    @property
    def email(self):
        return self.website_email

    def website_send_to(self):
        """return the email address with name.
        to use when user wants to send an email from the alias
        Return
        "First Last | email at example.com" <ra+random_string@SL>
        """

        # Prefer using contact name if possible
        user = self.user
        name = self.name
        email = self.website_email

        if (
            not user
            or not SenderFormatEnum.has_value(user.sender_format)
            or user.sender_format == SenderFormatEnum.AT.value
        ):
            email = email.replace("@", " at ")
        elif user.sender_format == SenderFormatEnum.A.value:
            email = email.replace("@", "(a)")

        # if no name, try to parse it from website_from
        if not name and self.website_from:
            try:
                from app.email_utils import parseaddr_unicode

                name, _ = parseaddr_unicode(self.website_from)
            except Exception:
                # Skip if website_from is wrongly formatted
                LOG.warning(
                    "Cannot parse contact %s website_from %s", self, self.website_from
                )
                name = ""

        # remove all double quote
        if name:
            name = name.replace('"', "")

        if name:
            name = name + " | " + email
        else:
            name = email

        # cannot use formataddr here as this field is for email client, not for MTA
        return f'"{name}" <{self.reply_email}>'

    def new_addr(self):
        """
        Replace original email by reply_email. Possible formats:
        - first@example.com via SimpleLogin <reply_email> OR
        - First Last - first at example.com <reply_email> OR
        - First Last - first(a)example.com <reply_email> OR
        - First Last - first@example.com <reply_email> OR
        And return new address with RFC 2047 format

        `new_email` is a special reply address
        """
        user = self.user
        if (
            not user
            or not SenderFormatEnum.has_value(user.sender_format)
            or user.sender_format == SenderFormatEnum.VIA.value
        ):
            new_name = f"{self.website_email} via SimpleLogin"
        else:
            if user.sender_format == SenderFormatEnum.AT.value:
                formatted_email = self.website_email.replace("@", " at ").strip()
            elif user.sender_format == SenderFormatEnum.A.value:
                formatted_email = self.website_email.replace("@", "(a)").strip()
            elif user.sender_format == SenderFormatEnum.FULL.value:
                formatted_email = self.website_email.strip()

            # Prefix name to formatted email if available
            new_name = (
                (self.name + " - " + formatted_email)
                if self.name and self.name != self.website_email.strip()
                else formatted_email
            )

        new_addr = formataddr((new_name, self.reply_email)).strip()
        return new_addr.strip()

    def last_reply(self) -> "EmailLog":
        """return the most recent reply"""
        return (
            EmailLog.query.filter_by(contact_id=self.id, is_reply=True)
            .order_by(desc(EmailLog.created_at))
            .first()
        )

    def __repr__(self):
        return f"<Contact {self.id} {self.website_email} {self.alias_id}>"


class EmailLog(db.Model, ModelMixin):
    user_id = db.Column(
        db.ForeignKey(User.id, ondelete="cascade"), nullable=False, index=True
    )
    contact_id = db.Column(
        db.ForeignKey(Contact.id, ondelete="cascade"), nullable=False, index=True
    )

    # whether this is a reply
    is_reply = db.Column(db.Boolean, nullable=False, default=False)

    # for ex if alias is disabled, this forwarding is blocked
    blocked = db.Column(db.Boolean, nullable=False, default=False)

    # can happen when user mailbox refuses the forwarded email
    # usually because the forwarded email is too spammy
    bounced = db.Column(db.Boolean, nullable=False, default=False, server_default="0")

    # happen when an email with auto (holiday) reply
    auto_replied = db.Column(
        db.Boolean, nullable=False, default=False, server_default="0"
    )

    # SpamAssassin result
    is_spam = db.Column(db.Boolean, nullable=False, default=False, server_default="0")
    spam_score = db.Column(db.Float, nullable=True)
    spam_status = db.Column(db.Text, nullable=True, default=None)
    # do not load this column
    spam_report = deferred(db.Column(db.JSON, nullable=True))

    # Point to the email that has been refused
    refused_email_id = db.Column(
        db.ForeignKey("refused_email.id", ondelete="SET NULL"), nullable=True
    )

    # in forward phase, this is the mailbox that will receive the email
    # in reply phase, this is the mailbox (or a mailbox's authorized address) that sends the email
    mailbox_id = db.Column(
        db.ForeignKey("mailbox.id", ondelete="cascade"), nullable=True
    )

    # in case of bounce, record on what mailbox the email has been bounced
    # useful when an alias has several mailboxes
    bounced_mailbox_id = db.Column(
        db.ForeignKey("mailbox.id", ondelete="cascade"), nullable=True
    )

    refused_email = db.relationship("RefusedEmail")
    forward = db.relationship(Contact)

    contact = db.relationship(Contact, backref="email_logs")
    mailbox = db.relationship("Mailbox", lazy="joined", foreign_keys=[mailbox_id])
    user = db.relationship(User)

    def bounced_mailbox(self) -> str:
        if self.bounced_mailbox_id:
            return Mailbox.get(self.bounced_mailbox_id).email
        # retro-compatibility
        return self.contact.alias.mailboxes[0].email

    def get_action(self) -> str:
        """return the action name: forward|reply|block|bounced"""
        if self.is_reply:
            return "reply"
        elif self.bounced:
            return "bounced"
        elif self.blocked:
            return "block"
        else:
            return "forward"

    def __repr__(self):
        return f"<EmailLog {self.id}>"


class Subscription(db.Model, ModelMixin):
    """Paddle subscription"""

    # Come from Paddle
    cancel_url = db.Column(db.String(1024), nullable=False)
    update_url = db.Column(db.String(1024), nullable=False)
    subscription_id = db.Column(db.String(1024), nullable=False, unique=True)
    event_time = db.Column(ArrowType, nullable=False)
    next_bill_date = db.Column(db.Date, nullable=False)

    cancelled = db.Column(db.Boolean, nullable=False, default=False)

    plan = db.Column(db.Enum(PlanEnum), nullable=False)

    user_id = db.Column(
        db.ForeignKey(User.id, ondelete="cascade"), nullable=False, unique=True
    )

    user = db.relationship(User)

    def plan_name(self):
        if self.plan == PlanEnum.monthly:
            return "Monthly ($4/month)"
        else:
            return "Yearly ($30/year)"

    def __repr__(self):
        return f"<Subscription {self.plan} {self.next_bill_date}>"


class ManualSubscription(db.Model, ModelMixin):
    """
    For users who use other forms of payment and therefore not pass by Paddle
    """

    user_id = db.Column(
        db.ForeignKey(User.id, ondelete="cascade"), nullable=False, unique=True
    )

    # an reminder is sent several days before the subscription ends
    end_at = db.Column(ArrowType, nullable=False)

    # for storing note about this subscription
    comment = db.Column(db.Text, nullable=True)

    # manual subscription are also used for Premium giveaways
    is_giveaway = db.Column(
        db.Boolean, default=False, nullable=False, server_default="0"
    )

    user = db.relationship(User)

    def is_active(self):
        return self.end_at > arrow.now()


class CoinbaseSubscription(db.Model, ModelMixin):
    """
    For subscriptions using Coinbase Commerce
    """

    user_id = db.Column(
        db.ForeignKey(User.id, ondelete="cascade"), nullable=False, unique=True
    )

    # an reminder is sent several days before the subscription ends
    end_at = db.Column(ArrowType, nullable=False)

    # the Coinbase code
    code = db.Column(db.String(64), nullable=True)

    user = db.relationship(User)

    def is_active(self):
        return self.end_at > arrow.now()


# https://help.apple.com/app-store-connect/#/dev58bda3212
_APPLE_GRACE_PERIOD_DAYS = 16


class AppleSubscription(db.Model, ModelMixin):
    """
    For users who have subscribed via Apple in-app payment
    """

    user_id = db.Column(
        db.ForeignKey(User.id, ondelete="cascade"), nullable=False, unique=True
    )

    expires_date = db.Column(ArrowType, nullable=False)

    # to avoid using "Restore Purchase" on another account
    original_transaction_id = db.Column(db.String(256), nullable=False, unique=True)
    receipt_data = db.Column(db.Text(), nullable=False)

    plan = db.Column(db.Enum(PlanEnum), nullable=False)

    user = db.relationship(User)

    def is_valid(self):
        # Todo: take into account grace period?
        return self.expires_date > arrow.now().shift(days=-_APPLE_GRACE_PERIOD_DAYS)


class DeletedAlias(db.Model, ModelMixin):
    """Store all deleted alias to make sure they are NOT reused"""

    email = db.Column(db.String(256), unique=True, nullable=False)

    @classmethod
    def create(cls, **kw):
        raise Exception("should use delete_alias(alias,user) instead")

    def __repr__(self):
        return f"<Deleted Alias {self.email}>"


class EmailChange(db.Model, ModelMixin):
    """Used when user wants to update their email"""

    user_id = db.Column(
        db.ForeignKey(User.id, ondelete="cascade"),
        nullable=False,
        unique=True,
        index=True,
    )
    new_email = db.Column(db.String(256), unique=True, nullable=False)
    code = db.Column(db.String(128), unique=True, nullable=False)
    expired = db.Column(ArrowType, nullable=False, default=_expiration_12h)

    user = db.relationship(User)

    def is_expired(self):
        return self.expired < arrow.now()

    def __repr__(self):
        return f"<EmailChange {self.id} {self.new_email} {self.user_id}>"


class AliasUsedOn(db.Model, ModelMixin):
    """Used to know where an alias is created"""

    __table_args__ = (
        db.UniqueConstraint("alias_id", "hostname", name="uq_alias_used"),
    )

    alias_id = db.Column(db.ForeignKey(Alias.id, ondelete="cascade"), nullable=False)
    user_id = db.Column(db.ForeignKey(User.id, ondelete="cascade"), nullable=False)

    alias = db.relationship(Alias)

    hostname = db.Column(db.String(1024), nullable=False)


class ApiKey(db.Model, ModelMixin):
    """used in browser extension to identify user"""

    user_id = db.Column(db.ForeignKey(User.id, ondelete="cascade"), nullable=False)
    code = db.Column(db.String(128), unique=True, nullable=False)
    name = db.Column(db.String(128), nullable=False)
    last_used = db.Column(ArrowType, default=None)
    times = db.Column(db.Integer, default=0, nullable=False)

    user = db.relationship(User)

    @classmethod
    def create(cls, user_id, name):
        # generate unique code
        found = False
        while not found:
            code = random_string(60)

            if not cls.get_by(code=code):
                found = True

        a = cls(user_id=user_id, code=code, name=name)
        db.session.add(a)
        return a


class CustomDomain(db.Model, ModelMixin):
    user_id = db.Column(db.ForeignKey(User.id, ondelete="cascade"), nullable=False)
    domain = db.Column(db.String(128), unique=True, nullable=False)

    # default name to use when user replies/sends from alias
    name = db.Column(db.String(128), nullable=True, default=None)

    verified = db.Column(db.Boolean, nullable=False, default=False)
    dkim_verified = db.Column(
        db.Boolean, nullable=False, default=False, server_default="0"
    )
    spf_verified = db.Column(
        db.Boolean, nullable=False, default=False, server_default="0"
    )
    dmarc_verified = db.Column(
        db.Boolean, nullable=False, default=False, server_default="0"
    )

    _mailboxes = db.relationship("Mailbox", secondary="domain_mailbox", lazy="joined")

    # an alias is created automatically the first time it receives an email
    catch_all = db.Column(db.Boolean, nullable=False, default=False, server_default="0")

    # option to generate random prefix version automatically
    random_prefix_generation = db.Column(
        db.Boolean, nullable=False, default=False, server_default="0"
    )

    # incremented when a check is failed on the domain
    # alert when the number exceeds a threshold
    # used in check_custom_domain()
    nb_failed_checks = db.Column(
        db.Integer, default=0, server_default="0", nullable=False
    )

    user = db.relationship(User, foreign_keys=[user_id])

    @property
    def mailboxes(self):
        if self._mailboxes:
            return self._mailboxes
        else:
            return [self.user.default_mailbox]

    def nb_alias(self):
        return Alias.filter_by(custom_domain_id=self.id).count()

    def get_trash_url(self):
        return URL + f"/dashboard/domains/{self.id}/trash"

    def __repr__(self):
        return f"<Custom Domain {self.domain}>"


class DomainDeletedAlias(db.Model, ModelMixin):
    """Store all deleted alias for a domain"""

    __table_args__ = (
        db.UniqueConstraint("domain_id", "email", name="uq_domain_trash"),
    )

    email = db.Column(db.String(256), nullable=False)
    domain_id = db.Column(
        db.ForeignKey("custom_domain.id", ondelete="cascade"), nullable=False
    )
    user_id = db.Column(db.ForeignKey(User.id, ondelete="cascade"), nullable=False)

    domain = db.relationship(CustomDomain)

    @classmethod
    def create(cls, **kw):
        raise Exception("should use delete_alias(alias,user) instead")

    def __repr__(self):
        return f"<DomainDeletedAlias {self.id} {self.email}>"


class LifetimeCoupon(db.Model, ModelMixin):
    code = db.Column(db.String(128), nullable=False, unique=True)
    nb_used = db.Column(db.Integer, nullable=False)
    paid = db.Column(db.Boolean, default=False, server_default="0", nullable=False)


class Directory(db.Model, ModelMixin):
    user_id = db.Column(db.ForeignKey(User.id, ondelete="cascade"), nullable=False)
    name = db.Column(db.String(128), unique=True, nullable=False)
    # when a directory is disabled, new alias can't be created on the fly
    disabled = db.Column(db.Boolean, default=False, nullable=False, server_default="0")

    user = db.relationship(User)

    _mailboxes = db.relationship(
        "Mailbox", secondary="directory_mailbox", lazy="joined"
    )

    @property
    def mailboxes(self):
        if self._mailboxes:
            return self._mailboxes
        else:
            return [self.user.default_mailbox]

    def nb_alias(self):
        return Alias.filter_by(directory_id=self.id).count()

    @classmethod
    def delete(cls, obj_id):
        obj: Directory = cls.get(obj_id)
        user = obj.user
        # Put all aliases belonging to this directory to global or domain trash
        for alias in Alias.query.filter_by(directory_id=obj_id):
            from app import alias_utils

            alias_utils.delete_alias(alias, user)

        cls.query.filter(cls.id == obj_id).delete()
        db.session.commit()

    def __repr__(self):
        return f"<Directory {self.name}>"


class Job(db.Model, ModelMixin):
    """Used to schedule one-time job in the future"""

    name = db.Column(db.String(128), nullable=False)
    payload = db.Column(db.JSON)

    # whether the job has been taken by the job runner
    taken = db.Column(db.Boolean, default=False, nullable=False)
    run_at = db.Column(ArrowType)

    def __repr__(self):
        return f"<Job {self.id} {self.name} {self.payload}>"


class Mailbox(db.Model, ModelMixin):
    user_id = db.Column(
        db.ForeignKey(User.id, ondelete="cascade"), nullable=False, index=True
    )
    email = db.Column(db.String(256), nullable=False, index=True)
    verified = db.Column(db.Boolean, default=False, nullable=False)
    force_spf = db.Column(db.Boolean, default=True, server_default="1", nullable=False)

    # used when user wants to update mailbox email
    new_email = db.Column(db.String(256), unique=True)

    pgp_public_key = db.Column(db.Text, nullable=True)
    pgp_finger_print = db.Column(db.String(512), nullable=True)
    disable_pgp = db.Column(
        db.Boolean, default=False, nullable=False, server_default="0"
    )

    # incremented when a check is failed on the mailbox
    # alert when the number exceeds a threshold
    # used in sanity_check()
    nb_failed_checks = db.Column(
        db.Integer, default=0, server_default="0", nullable=False
    )

    # a mailbox can be disabled if it can't be reached
    disabled = db.Column(db.Boolean, default=False, nullable=False, server_default="0")

    generic_subject = db.Column(db.String(78), nullable=True)

    __table_args__ = (db.UniqueConstraint("user_id", "email", name="uq_mailbox_user"),)

    user = db.relationship(User, foreign_keys=[user_id])

    def pgp_enabled(self) -> bool:
        if self.pgp_finger_print and not self.disable_pgp:
            return True

        return False

    def nb_alias(self):
        return (
            AliasMailbox.filter_by(mailbox_id=self.id).count()
            + Alias.filter_by(mailbox_id=self.id).count()
        )

    @classmethod
    def delete(cls, obj_id):
        mailbox: Mailbox = cls.get(obj_id)
        user = mailbox.user

        # Put all aliases belonging to this mailbox to global or domain trash
        for alias in Alias.query.filter_by(mailbox_id=obj_id):
            # special handling for alias that has several mailboxes and has mailbox_id=obj_id
            if len(alias.mailboxes) > 1:
                # use the first mailbox found in alias._mailboxes
                first_mb = alias._mailboxes[0]
                alias.mailbox_id = first_mb.id
                alias._mailboxes.remove(first_mb)
            else:
                from app import alias_utils

                # only put aliases that have mailbox as a single mailbox into trash
                alias_utils.delete_alias(alias, user)
            db.session.commit()

        cls.query.filter(cls.id == obj_id).delete()
        db.session.commit()

    @property
    def aliases(self) -> [Alias]:
        ret = Alias.filter_by(mailbox_id=self.id).all()

        for am in AliasMailbox.filter_by(mailbox_id=self.id):
            ret.append(am.alias)

        return ret

    def __repr__(self):
        return f"<Mailbox {self.id} {self.email}>"


class AccountActivation(db.Model, ModelMixin):
    """contains code to activate the user account when they sign up on mobile"""

    user_id = db.Column(
        db.ForeignKey(User.id, ondelete="cascade"), nullable=False, unique=True
    )
    # the activation code is usually 6 digits
    code = db.Column(db.String(10), nullable=False)

    # nb tries decrements each time user enters wrong code
    tries = db.Column(db.Integer, default=3, nullable=False)

    __table_args__ = (
        CheckConstraint(tries >= 0, name="account_activation_tries_positive"),
        {},
    )


class RefusedEmail(db.Model, ModelMixin):
    """Store emails that have been refused, i.e. bounced or classified as spams"""

    # Store the full report, including logs from Sending & Receiving MTA
    full_report_path = db.Column(db.String(128), unique=True, nullable=False)

    # The original email, to display to user
    path = db.Column(db.String(128), unique=True, nullable=True)

    user_id = db.Column(db.ForeignKey(User.id, ondelete="cascade"), nullable=False)

    # the email content will be deleted at this date
    delete_at = db.Column(ArrowType, nullable=False, default=_expiration_7d)

    # toggle this when email content (stored at full_report_path & path are deleted)
    deleted = db.Column(db.Boolean, nullable=False, default=False, server_default="0")

    def get_url(self, expires_in=3600):
        if self.path:
            return s3.get_url(self.path, expires_in)
        else:
            return s3.get_url(self.full_report_path, expires_in)

    def __repr__(self):
        return f"<Refused Email {self.id} {self.path} {self.delete_at}>"


class Referral(db.Model, ModelMixin):
    """Referral code so user can invite others"""

    user_id = db.Column(db.ForeignKey(User.id, ondelete="cascade"), nullable=False)
    name = db.Column(db.String(512), nullable=True, default=None)

    code = db.Column(db.String(128), unique=True, nullable=False)

    user = db.relationship(User, foreign_keys=[user_id])

    @property
    def nb_user(self) -> int:
        return User.filter_by(referral_id=self.id, activated=True).count()

    @property
    def nb_paid_user(self) -> int:
        res = 0
        for user in User.filter_by(referral_id=self.id, activated=True):
            if user.is_paid():
                res += 1

        return res

    def link(self):
        return f"{LANDING_PAGE_URL}?slref={self.code}"


class SentAlert(db.Model, ModelMixin):
    """keep track of alerts sent to user.
    User can receive an alert when there's abnormal activity on their aliases such as
    - reverse-alias not used by the owning mailbox
    - SPF fails when using the reverse-alias
    - bounced email
    - ...

    Different rate controls can then be implemented based on SentAlert:
    - only once alert: an alert type should be sent only once
    - max number of sent per 24H: an alert type should not be sent more than X times in 24h
    """

    user_id = db.Column(db.ForeignKey(User.id, ondelete="cascade"), nullable=False)
    to_email = db.Column(db.String(256), nullable=False)
    alert_type = db.Column(db.String(256), nullable=False)


class AliasMailbox(db.Model, ModelMixin):
    __table_args__ = (
        db.UniqueConstraint("alias_id", "mailbox_id", name="uq_alias_mailbox"),
    )

    alias_id = db.Column(
        db.ForeignKey(Alias.id, ondelete="cascade"), nullable=False, index=True
    )
    mailbox_id = db.Column(
        db.ForeignKey(Mailbox.id, ondelete="cascade"), nullable=False, index=True
    )

    alias = db.relationship(Alias)


class AliasHibp(db.Model, ModelMixin):
    __tablename__ = "alias_hibp"

    __table_args__ = (db.UniqueConstraint("alias_id", "hibp_id", name="uq_alias_hibp"),)

    alias_id = db.Column(db.Integer(), db.ForeignKey("alias.id", ondelete="cascade"))
    hibp_id = db.Column(db.Integer(), db.ForeignKey("hibp.id", ondelete="cascade"))

    alias = db.relationship(
        "Alias", backref=db.backref("alias_hibp", cascade="all, delete-orphan")
    )
    hibp = db.relationship(
        "Hibp", backref=db.backref("alias_hibp", cascade="all, delete-orphan")
    )


class DirectoryMailbox(db.Model, ModelMixin):
    __table_args__ = (
        db.UniqueConstraint("directory_id", "mailbox_id", name="uq_directory_mailbox"),
    )

    directory_id = db.Column(
        db.ForeignKey(Directory.id, ondelete="cascade"), nullable=False
    )
    mailbox_id = db.Column(
        db.ForeignKey(Mailbox.id, ondelete="cascade"), nullable=False
    )


class DomainMailbox(db.Model, ModelMixin):
    """store the owning mailboxes for a domain"""

    __table_args__ = (
        db.UniqueConstraint("domain_id", "mailbox_id", name="uq_domain_mailbox"),
    )

    domain_id = db.Column(
        db.ForeignKey(CustomDomain.id, ondelete="cascade"), nullable=False
    )
    mailbox_id = db.Column(
        db.ForeignKey(Mailbox.id, ondelete="cascade"), nullable=False
    )


_NB_RECOVERY_CODE = 8
_RECOVERY_CODE_LENGTH = 8


class RecoveryCode(db.Model, ModelMixin):
    """allow user to login in case you lose any of your authenticators"""

    __table_args__ = (db.UniqueConstraint("user_id", "code", name="uq_recovery_code"),)

    user_id = db.Column(db.ForeignKey(User.id, ondelete="cascade"), nullable=False)
    code = db.Column(db.String(16), nullable=False)
    used = db.Column(db.Boolean, nullable=False, default=False)
    used_at = db.Column(ArrowType, nullable=True, default=None)

    user = db.relationship(User)

    @classmethod
    def generate(cls, user):
        """generate recovery codes for user"""
        # delete all existing codes
        cls.query.filter_by(user_id=user.id).delete()
        db.session.flush()

        nb_code = 0
        while nb_code < _NB_RECOVERY_CODE:
            code = random_string(_RECOVERY_CODE_LENGTH)
            if not cls.get_by(user_id=user.id, code=code):
                cls.create(user_id=user.id, code=code)
                nb_code += 1

        LOG.d("Create recovery codes for %s", user)
        db.session.commit()

    @classmethod
    def empty(cls, user):
        """Delete all recovery codes for user"""
        cls.query.filter_by(user_id=user.id).delete()
        db.session.commit()


class Notification(db.Model, ModelMixin):
    user_id = db.Column(db.ForeignKey(User.id, ondelete="cascade"), nullable=False)
    message = db.Column(db.Text, nullable=False)

    # whether user has marked the notification as read
    read = db.Column(db.Boolean, nullable=False, default=False)


class SLDomain(db.Model, ModelMixin):
    """SimpleLogin domains"""

    __tablename__ = "public_domain"

    domain = db.Column(db.String(128), unique=True, nullable=False)

    # only available for premium accounts
    premium_only = db.Column(
        db.Boolean, nullable=False, default=False, server_default="0"
    )

    def __repr__(self):
        return f"<SLDomain {self.domain} {'Premium' if self.premium_only else 'Free'}"


class Monitoring(db.Model, ModelMixin):
    """
    Store different host information over the time in order to
    - alert issues in (almost) real time
    - analyze data trending
    """

    host = db.Column(db.String(256), nullable=False)

    # Postfix stats
    incoming_queue = db.Column(db.Integer, nullable=False)
    active_queue = db.Column(db.Integer, nullable=False)
    deferred_queue = db.Column(db.Integer, nullable=False)


class BatchImport(db.Model, ModelMixin):
    user_id = db.Column(db.ForeignKey(User.id, ondelete="cascade"), nullable=False)
    file_id = db.Column(db.ForeignKey(File.id, ondelete="cascade"), nullable=False)
    processed = db.Column(db.Boolean, nullable=False, default=False)
    summary = db.Column(db.Text, nullable=True, default=None)

    file = db.relationship(File)
    user = db.relationship(User)

    def nb_alias(self):
        return Alias.query.filter_by(batch_import_id=self.id).count()

    def __repr__(self):
        return f"<BatchImport {self.id}>"


class AuthorizedAddress(db.Model, ModelMixin):
    """Authorize other addresses to send emails from aliases that are owned by a mailbox"""

    user_id = db.Column(db.ForeignKey(User.id, ondelete="cascade"), nullable=False)
    mailbox_id = db.Column(
        db.ForeignKey(Mailbox.id, ondelete="cascade"), nullable=False
    )
    email = db.Column(db.String(256), nullable=False)

    __table_args__ = (
        db.UniqueConstraint("mailbox_id", "email", name="uq_authorize_address"),
    )

    mailbox = db.relationship(Mailbox, backref="authorized_addresses")

    def __repr__(self):
        return f"<AuthorizedAddress {self.id} {self.email} {self.mailbox_id}>"


class Metric(db.Model, ModelMixin):
    """For storing different metrics like number of users, etc"""

    date = db.Column(ArrowType, default=arrow.utcnow, nullable=False)
    name = db.Column(db.String(256), nullable=False)
    value = db.Column(db.Float, nullable=False)

    NB_USER = "nb_user"
    NB_ACTIVATED_USER = "nb_activated_user"

    NB_PREMIUM = "nb_premium"
    NB_APPLE_PREMIUM = "nb_apple_premium"
    NB_CANCELLED_PREMIUM = "nb_cancelled_premium"
    NB_MANUAL_PREMIUM = "nb_manual_premium"
    NB_COINBASE_PREMIUM = "nb_coinbase_premium"

    # nb users who have been referred
    NB_REFERRED_USER = "nb_referred_user"
    NB_REFERRED_USER_PAID = "nb_referred_user_paid"

    NB_ALIAS = "nb_alias"

    NB_FORWARD = "nb_forward"
    NB_BLOCK = "nb_block"
    NB_REPLY = "nb_reply"
    NB_BOUNCED = "nb_bounced"
    NB_SPAM = "nb_spam"

    NB_VERIFIED_CUSTOM_DOMAIN = "nb_verified_custom_domain"

    NB_APP = "nb_app"


class Metric2(db.Model, ModelMixin):
    """
    For storing different metrics like number of users, etc
    Store each metric as a column as opposed to having different rows as in Metric
    """

    date = db.Column(ArrowType, default=arrow.utcnow, nullable=False)

    nb_user = db.Column(db.Float, nullable=True)
    nb_activated_user = db.Column(db.Float, nullable=True)

    nb_premium = db.Column(db.Float, nullable=True)
    nb_apple_premium = db.Column(db.Float, nullable=True)
    nb_cancelled_premium = db.Column(db.Float, nullable=True)
    nb_manual_premium = db.Column(db.Float, nullable=True)
    nb_coinbase_premium = db.Column(db.Float, nullable=True)

    # nb users who have been referred
    nb_referred_user = db.Column(db.Float, nullable=True)
    nb_referred_user_paid = db.Column(db.Float, nullable=True)

    nb_alias = db.Column(db.Float, nullable=True)

    nb_forward = db.Column(db.Float, nullable=True)
    nb_block = db.Column(db.Float, nullable=True)
    nb_reply = db.Column(db.Float, nullable=True)
    nb_bounced = db.Column(db.Float, nullable=True)
    nb_spam = db.Column(db.Float, nullable=True)

    nb_verified_custom_domain = db.Column(db.Float, nullable=True)

    nb_app = db.Column(db.Float, nullable=True)


class Bounce(db.Model, ModelMixin):
    """Record all bounces. Deleted after 7 days"""

    email = db.Column(db.String(256), nullable=False, index=True)


class TransactionalEmail(db.Model, ModelMixin):
    """Storing all email addresses that receive transactional emails, including account email and mailboxes.
    Deleted after 7 days
    """

    email = db.Column(db.String(256), nullable=False, unique=True)


class Payout(db.Model, ModelMixin):
    """Referral payouts"""

    user_id = db.Column(db.ForeignKey("users.id", ondelete="cascade"), nullable=False)

    # in USD
    amount = db.Column(db.Float, nullable=False)

    # BTC, PayPal, etc
    payment_method = db.Column(db.String(256), nullable=False)

    # number of upgraded user included in this payout
    number_upgraded_account = db.Column(db.Integer, nullable=False)

    comment = db.Column(db.Text)

    user = db.relationship(User)<|MERGE_RESOLUTION|>--- conflicted
+++ resolved
@@ -163,11 +163,11 @@
     uuid = 2  # aliases are generated based on uuid
 
 
-<<<<<<< HEAD
+
 class AliasSuffixEnum(EnumE):
     word = 0  # Random word from dictionary file
     random_string = 1  # Completely random string
-=======
+
 class Hibp(db.Model, ModelMixin):
     __tablename__ = "hibp"
     name = db.Column(db.String(), nullable=False, unique=True, index=True)
@@ -175,7 +175,7 @@
 
     def __repr__(self):
         return f"<HIBP Breach {self.id} {self.name}>"
->>>>>>> 8cfd5e01
+
 
 
 class Fido(db.Model, ModelMixin):
